import { BrowserRouter as Router, Routes, Route, Navigate } from 'react-router-dom';
import Header from "./components/Header";
import Footer from "./components/Footer";
import Demo from "./pages/Demo";
import About from "./pages/About"; // About page for video analysis showcase
import Login from "./pages/Login";
import ForgotPassword from "./pages/ForgotPassword";
import Signup from "./pages/Signup";
import InterviewSetup from "./pages/InterviewSetup";
import InterviewSession from "./pages/InterviewSession";
import InterviewReport from "./components/InterviewReport";
import Profile from "./pages/Profile";
<<<<<<< HEAD
import VoiceCall from "./pages/VoiceCall";
=======
import MacBookMockup from "./components/MacBookMockup";
>>>>>>> 3bb6b45f
import { useAuth } from "./hooks/useAuth";
import { AuthProvider } from "./contexts/AuthContext";
import { NotificationProvider } from "./contexts/NotificationContext";

// ProtectedRoute component
function ProtectedRoute({ children }: { children: React.ReactElement }) {
  const { isAuthenticated, isLoading } = useAuth();

  if (isLoading) {
    return (
      <div className="min-h-screen flex items-center justify-center">
        <div className="text-lg font-semibold">Loading...</div>
      </div>
    );
  }

  if (!isAuthenticated) {
    return <Navigate to="/login" replace />;
  }

  return children;
}

function HomePage() {
  const { isAuthenticated } = useAuth();
  
  const companies = [
    { name: "Google", logo: "Google-logo.png" },
    { name: "Apple", logo: "Apple-logo.png" },
    { name: "Microsoft", logo: "Microsoft-logo.png" },
    { name: "Meta", logo: "meta-logo.png" },
    { name: "NVIDIA", logo: "nvidia-logo.png" },
    { name: "Salesforce", logo: "Salesforce-logo.png" },
    { name: "Adobe", logo: "Adobe-logo.png" },
    { name: "OpenAI", logo: "openai-logo.png" },
    { name: "Anthropic", logo: "anthropic-logo.png" },
    { name: "Amazon", logo: "Amazon-logo.png" },
  ];

  return (
    <div className="min-h-screen">
      {/* Header Navigation */}
      <Header />

      {/* Hero Section with Blue Gradient Background */}
      <div className="relative min-h-screen flex flex-col justify-between overflow-hidden">
        {/* Background Image */}
        <div
          className="absolute inset-0 z-0"
          style={{
            backgroundImage: "url(/Blue_Gradient.webp)",
            backgroundSize: "cover",
            backgroundPosition: "center",
            backgroundRepeat: "no-repeat",
          }}
        />

        {/* Gradient Overlay - transitions to white at bottom */}
        <div
          className="absolute inset-0 z-0"
          style={{
            background:
              "linear-gradient(to bottom, rgba(255,255,255,0) 0%, rgba(255,255,255,0) 60%, rgba(255,255,255,0.8) 85%, rgba(255,255,255,1) 100%)",
          }}
        />

        {/* Content Container */}
        <div className="relative z-10 max-w-7xl mx-auto px-4 sm:px-6 lg:px-8 w-full flex-grow flex items-center">
          <div className="grid lg:grid-cols-2 gap-12 items-center w-full">
            {/* Left Content */}
            <div className="pt-20 pb-12 lg:pb-0">
              {/* Main Heading */}
              <h1 className="text-4xl sm:text-5xl lg:text-6xl font-bold text-white mb-6 tracking-normal">
                Own the Interview,
                <br />
                Every Time
              </h1>

              {/* Subtitle */}
              <p className="text-lg sm:text-xl text-white/80 mb-8 max-w-xl">
                Practice real interview scenarios, get instant feedback.
                <br />
                Track your progress as you improve every day.
              </p>

              {/* CTA Buttons */}
              <div className="flex flex-col sm:flex-row gap-4 mb-6">
                <a 
                  href={isAuthenticated ? "/interview/setup" : "/login"}
                  className="px-8 py-4 text-slate-900 rounded-lg font-semibold transition-all shadow-lg hover:shadow-xl transform hover:-translate-y-0.5 text-center"
                  style={{ backgroundColor: '#e4f223' }}
                  onMouseEnter={(e) => e.currentTarget.style.backgroundColor = '#d4e213'}
                  onMouseLeave={(e) => e.currentTarget.style.backgroundColor = '#e4f223'}
                >
                  Try Hirely
                </a>
                <a 
                  href="/about"
                  className="px-8 py-4 bg-white/10 backdrop-blur-sm text-white border-2 border-white/30 rounded-lg font-semibold hover:bg-white/20 transition-all text-center"
                >
                  How it works
                </a>
              </div>
            </div>

            {/* Right Content - MacBook Mockup with Video */}
            <div className="hidden lg:block relative h-[600px]">
              <div className="absolute inset-0 flex items-center justify-center">
                {/* MacBook Mockup with Video Playing Inside */}
                <MacBookMockup
                  videoSrc="/Interview Clip 2.mp4"
                  autoPlay={true}
                  loop={true}
                  muted={true}
                />
              </div>
            </div>
          </div>
        </div>

        {/* Social Proof Section - At Bottom of Viewport */}
        <div className="relative z-10 pb-8 w-full">
          <div className="w-full">
            <p className="text-center text-slate-700 mb-4 text-sm font-medium px-4">
              Practice for roles at top companies — from startups to tech giants.
            </p>

            {/* Scrolling Logo Carousel - Truly Infinite */}
            <div className="relative overflow-hidden w-full">
              <div className="flex animate-scroll items-center will-change-transform">
                {/* First set - visible initially */}
                {companies.map((company, i) => (
                  <div
                    key={`set-1-${i}`}
                    className="flex-shrink-0 w-32 h-12 mx-4 flex items-center justify-center"
                  >
                    <img
                      src={`/logos/${company.logo}`}
                      alt={company.name}
                      className="h-8 w-auto object-contain grayscale opacity-40 hover:grayscale-0 hover:opacity-100 transition-all duration-300"
                      onError={(e) => {
                        // Fallback to text if image doesn't load
                        e.currentTarget.style.display = "none";
                        if (e.currentTarget.nextSibling) {
                          (
                            e.currentTarget.nextSibling as HTMLElement
                          ).style.display = "block";
                        }
                      }}
                    />
                    <span className="text-slate-400 font-semibold text-sm hidden">
                      {company.name}
                    </span>
                  </div>
                ))}
                {/* Second set - creates seamless loop */}
                {companies.map((company, i) => (
                  <div
                    key={`set-2-${i}`}
                    className="flex-shrink-0 w-32 h-12 mx-4 flex items-center justify-center"
                  >
                    <img
                      src={`/logos/${company.logo}`}
                      alt={company.name}
                      className="h-8 w-auto object-contain grayscale opacity-40 hover:grayscale-0 hover:opacity-100 transition-all duration-300"
                      onError={(e) => {
                        // Fallback to text if image doesn't load
                        e.currentTarget.style.display = "none";
                        if (e.currentTarget.nextSibling) {
                          (
                            e.currentTarget.nextSibling as HTMLElement
                          ).style.display = "block";
                        }
                      }}
                    />
                    <span className="text-slate-400 font-semibold text-sm hidden">
                      {company.name}
                    </span>
                  </div>
                ))}
              </div>
            </div>
          </div>
        </div>
      </div>

      {/* Timeline Section - Promise & Progression */}
      <div className="bg-white py-24">
        <div className="max-w-6xl mx-auto px-4 sm:px-6 lg:px-8">
          {/* Header */}
          <div className="text-center mb-16">
            <p className="text-slate-500 text-sm font-medium mb-4">
              AI interview prep shouldn't take months to master.
            </p>
            <h2 className="text-4xl sm:text-5xl font-bold text-slate-900 mb-6">
              Here's what you can achieve with Hirely in just 30 days.
            </h2>
            <a 
              href="/demo" 
              className="inline-flex items-center text-slate-900 font-semibold hover:text-slate-700 transition-all duration-300 underline hover:-translate-y-1"
            >
              Start practicing today →
            </a>
          </div>

          {/* Timeline */}
          <div className="relative">
            {/* Timeline Labels - Above the line */}
            <div className="flex justify-between items-center mb-4">
              <span className="text-sm font-medium text-slate-500 bg-slate-100 px-3 py-1 rounded-full">
                Today
              </span>
              <span className="text-sm font-medium text-slate-500 bg-slate-100 px-3 py-1 rounded-full">
                Day 5
              </span>
              <span className="text-sm font-medium text-slate-500 bg-slate-100 px-3 py-1 rounded-full">
                Day 30
              </span>
            </div>
            
            {/* Timeline Bar */}
            <div className="relative h-0.5 bg-slate-200 mb-16">
              {/* Timeline Markers */}
              <div className="absolute top-0 left-0 w-4 h-4 bg-slate-200 rounded-full -translate-y-1.5"></div>
              <div className="absolute top-0 left-1/2 w-4 h-4 bg-slate-200 rounded-full -translate-x-2 -translate-y-1.5"></div>
              <div className="absolute top-0 right-0 w-4 h-4 bg-slate-900 rounded-full -translate-y-1.5"></div>
            </div>

            {/* Content Cards */}
            <div className="grid md:grid-cols-3 gap-8">
              {/* Card 1 - Today */}
              <div className="bg-white border border-slate-200 rounded-lg p-8 shadow-sm hover:shadow-md transition-shadow">
                <h3 className="text-base font-bold text-slate-900 mb-6">Get started.</h3>
                <ul className="space-y-3">
                  <li className="flex items-start">
                    <span className="text-slate-900 font-bold mr-3">✓</span>
                    <span className="text-slate-600 text-sm">Complete first AI interview in 5 minutes</span>
                  </li>
                  <li className="flex items-start">
                    <span className="text-slate-900 font-bold mr-3">✓</span>
                    <span className="text-slate-600 text-sm">Get instant feedback on answers</span>
                  </li>
                  <li className="flex items-start">
                    <span className="text-slate-900 font-bold mr-3">✓</span>
                    <span className="text-slate-600 text-sm">Set up practice schedule in 1 minute</span>
                  </li>
                </ul>
              </div>

              {/* Card 2 - Day 5 */}
              <div className="bg-white border border-slate-200 rounded-lg p-8 shadow-sm hover:shadow-md transition-shadow">
                <h3 className="text-base font-bold text-slate-900 mb-6">Get comfortable.</h3>
                <ul className="space-y-3">
                  <li className="flex items-start">
                    <span className="text-slate-900 font-bold mr-3">✓</span>
                    <span className="text-slate-600 text-sm">Master 50+ interview questions</span>
                  </li>
                  <li className="flex items-start">
                    <span className="text-slate-900 font-bold mr-3">✓</span>
                    <span className="text-slate-600 text-sm">Improve confidence and delivery</span>
                  </li>
                  <li className="flex items-start">
                    <span className="text-slate-900 font-bold mr-3">✓</span>
                    <span className="text-slate-600 text-sm">Track progress with detailed analytics</span>
                  </li>
                </ul>
              </div>

              {/* Card 3 - Day 30 */}
              <div className="bg-white border border-slate-200 rounded-lg p-8 shadow-sm hover:shadow-md transition-shadow">
                <h3 className="text-base font-bold text-slate-900 mb-6">Ask why you didn't start sooner.</h3>
                <ul className="space-y-3">
                  <li className="flex items-start">
                    <span className="text-slate-900 font-bold mr-3">✓</span>
                    <span className="text-slate-600 text-sm">100% confidence boost</span>
                  </li>
                  <li className="flex items-start">
                    <span className="text-slate-900 font-bold mr-3">✓</span>
                    <span className="text-slate-600 text-sm">Interview skills 5x more polished</span>
                  </li>
                  <li className="flex items-start">
                    <span className="text-slate-900 font-bold mr-3">✓</span>
                    <span className="text-slate-600 text-sm">Land offers 3x faster</span>
                  </li>
                </ul>
              </div>
            </div>
          </div>
        </div>
      </div>

      <Footer />
    </div>
  );
}

function App() {
  return (
    <AuthProvider>
      <NotificationProvider>
        <Router>
          <Routes>
          <Route path="/" element={<HomePage />} />
          <Route path="/demo" element={<Demo />} />
          <Route path="/about" element={<About />} />
          <Route path="/login" element={<Login />} />
          <Route path="/forgot-password" element={<ForgotPassword />} />
          <Route path="/signup" element={<Signup />} />
          <Route 
            path="/interview/setup" 
            element={
              <ProtectedRoute>
                <InterviewSetup />
              </ProtectedRoute>
            } 
          />
          <Route 
            path="/interview/:interviewId" 
            element={
              <ProtectedRoute>
                <InterviewSession />
              </ProtectedRoute>
            } 
          />
          <Route 
            path="/interview/:interviewId/report" 
            element={
              <ProtectedRoute>
                <InterviewReport />
              </ProtectedRoute>
            } 
          />
          <Route 
            path="/profile" 
            element={
              <ProtectedRoute>
                <Profile />
              </ProtectedRoute>
            } 
          />
          <Route 
            path="/voice-call" 
            element={
              <ProtectedRoute>
                <VoiceCall />
              </ProtectedRoute>
            } 
          />
        </Routes>
        </Router>
      </NotificationProvider>
    </AuthProvider>
  );
}

export default App;<|MERGE_RESOLUTION|>--- conflicted
+++ resolved
@@ -10,11 +10,7 @@
 import InterviewSession from "./pages/InterviewSession";
 import InterviewReport from "./components/InterviewReport";
 import Profile from "./pages/Profile";
-<<<<<<< HEAD
-import VoiceCall from "./pages/VoiceCall";
-=======
 import MacBookMockup from "./components/MacBookMockup";
->>>>>>> 3bb6b45f
 import { useAuth } from "./hooks/useAuth";
 import { AuthProvider } from "./contexts/AuthContext";
 import { NotificationProvider } from "./contexts/NotificationContext";
@@ -355,14 +351,6 @@
               </ProtectedRoute>
             } 
           />
-          <Route 
-            path="/voice-call" 
-            element={
-              <ProtectedRoute>
-                <VoiceCall />
-              </ProtectedRoute>
-            } 
-          />
         </Routes>
         </Router>
       </NotificationProvider>
